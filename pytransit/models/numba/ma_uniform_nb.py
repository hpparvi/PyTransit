--- conflicted
+++ resolved
@@ -158,11 +158,7 @@
 
 
 @njit(parallel=False, fastmath=True)
-<<<<<<< HEAD
-def uniform_model_s(t, k, t0, p, a, i, e, w, lcids, pbids, nsamples, exptimes, es, ms, tae, zsign=1.0):
-=======
 def uniform_model_s(t, k, t0, p, a, i, e, w, lcids, pbids, nsamples, exptimes, zsign):
->>>>>>> f1cb5306
     k = atleast_1d(k)
     npt = t.size
     flux = zeros(npt)
@@ -171,15 +167,8 @@
         flux[:] = nan
         return flux
 
-<<<<<<< HEAD
-    for j in range(npt):
-        ilc = lcids[j]
-        ipb = pbids[ilc]
-        _k = k[0] if k.size == 1 else k[ipb]
-=======
     x0, y0, vx, vy, ax, ay, jx, jy, sx, sy = vajs_from_paiew(t0, p, a, i, e, w)
     half_window_width = fmax(0.125, (2.0 + k[0]) / vx)
->>>>>>> f1cb5306
 
     for j in range(npt):
         epoch = floor((t[j] - t0 + 0.5 * p) / p)
