#  PyTransit: fast and easy exoplanet transit modelling in Python.
#  Copyright (C) 2010-2019  Hannu Parviainen
#
#  This program is free software: you can redistribute it and/or modify
#  it under the terms of the GNU General Public License as published by
#  the Free Software Foundation, either version 3 of the License, or
#  (at your option) any later version.
#
#  This program is distributed in the hope that it will be useful,
#  but WITHOUT ANY WARRANTY; without even the implied warranty of
#  MERCHANTABILITY or FITNESS FOR A PARTICULAR PURPOSE.  See the
#  GNU General Public License for more details.
#
#  You should have received a copy of the GNU General Public License
#  along with this program.  If not, see <https://www.gnu.org/licenses/>.

from semantic_version import Version

<<<<<<< HEAD
__version__ = Version('2.1.1')
=======
__version__ = Version('2.2.0')
>>>>>>> f1cb5306
<|MERGE_RESOLUTION|>--- conflicted
+++ resolved
@@ -16,8 +16,4 @@
 
 from semantic_version import Version
 
-<<<<<<< HEAD
-__version__ = Version('2.1.1')
-=======
-__version__ = Version('2.2.0')
->>>>>>> f1cb5306
+__version__ = Version('2.2.0')