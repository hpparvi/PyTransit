#  PyTransit: fast and easy exoplanet transit modelling in Python.
#  Copyright (C) 2010-2019  Hannu Parviainen
#
#  This program is free software: you can redistribute it and/or modify
#  it under the terms of the GNU General Public License as published by
#  the Free Software Foundation, either version 3 of the License, or
#  (at your option) any later version.
#
#  This program is distributed in the hope that it will be useful,
#  but WITHOUT ANY WARRANTY; without even the implied warranty of
#  MERCHANTABILITY or FITNESS FOR A PARTICULAR PURPOSE.  See the
#  GNU General Public License for more details.
#
#  You should have received a copy of the GNU General Public License
#  along with this program.  If not, see <https://www.gnu.org/licenses/>.

from semantic_version import Version

<<<<<<< HEAD
__version__ = Version('2.0.0')
=======
__version__ = Version('2.1.0')
>>>>>>> b180ec92
<|MERGE_RESOLUTION|>--- conflicted
+++ resolved
@@ -16,8 +16,4 @@
 
 from semantic_version import Version
 
-<<<<<<< HEAD
-__version__ = Version('2.0.0')
-=======
-__version__ = Version('2.1.0')
->>>>>>> b180ec92
+__version__ = Version('2.1.0')