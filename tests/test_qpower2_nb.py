#  PyTransit: fast and easy exoplanet transit modelling in Python.
#  Copyright (C) 2010-2020  Hannu Parviainen
#
#  This program is free software: you can redistribute it and/or modify
#  it under the terms of the GNU General Public License as published by
#  the Free Software Foundation, either version 3 of the License, or
#  (at your option) any later version.
#
#  This program is distributed in the hope that it will be useful,
#  but WITHOUT ANY WARRANTY; without even the implied warranty of
#  MERCHANTABILITY or FITNESS FOR A PARTICULAR PURPOSE.  See the
#  GNU General Public License for more details.
#
#  You should have received a copy of the GNU General Public License
#  along with this program.  If not, see <https://www.gnu.org/licenses/>.

import unittest
from numpy import array, isnan
from numpy.testing import assert_almost_equal, assert_raises

from pytransit.models.numba.qpower2_nb import qpower2_z_s

class TestUniformModelNB(unittest.TestCase):

    def setUp(self) -> None:
        self.k = k = 0.1
        self.d = d = self.k**2
        self.ldc = array([0.23, 0.12])
        self.z_edge = array([-0.0, 0.0, k, 1.0-k, 1.0, 1.0+k])
        self.f_edge = array([1.0, 1-d, 1-d, 1-d, 0.9951061298, 1.0])

    def test_uniform_z_s_basic_cases(self):
        # Primary transit
        # ---------------
        assert_almost_equal(qpower2_z_s(        -2.0, self.k, self.ldc), 1.0)
        assert_almost_equal(qpower2_z_s(         2.0, self.k, self.ldc), 1.0)
        assert_almost_equal(qpower2_z_s(         0.1, self.k, self.ldc), 0.98987021)
        assert_almost_equal(qpower2_z_s(         0.3, self.k, self.ldc), 0.98988207)
        assert_almost_equal(qpower2_z_s(        -0.1, self.k, self.ldc), 1.0)
        assert_almost_equal(qpower2_z_s(        -0.3, self.k, self.ldc), 1.0)

    def test_uniform_z_s_edge_cases(self):
        # Standard edge cases, primary transit
        # ------------------------------------
        assert_almost_equal(qpower2_z_s(        -0.0, self.k, self.ldc), 1.0)
        assert_almost_equal(qpower2_z_s(         0.0, self.k, self.ldc), 0.98986879)
        assert_almost_equal(qpower2_z_s(      self.k, self.k, self.ldc), 0.98987021)
        assert_almost_equal(qpower2_z_s(1.0 - self.k, self.k, self.ldc), 0.99010578)
        assert_almost_equal(qpower2_z_s(         1.0, self.k, self.ldc), 0.99521070)
        assert_almost_equal(qpower2_z_s(1.0 + self.k, self.k, self.ldc), 1.0)

        # Radius ratio larger or equal to unity
        # -------------------------------------
        assert_almost_equal(qpower2_z_s(-0.0, 1.0, self.ldc), 1.0)
        assert_almost_equal(qpower2_z_s( 0.0, 1.0, self.ldc), 0.0)
<<<<<<< HEAD
        assert isnan(qpower2_z_s( 0.0, 1.1, self.ldc))
=======
        #with assert_raises(ValueError):
        #    qpower2_z_s( 0.0, 1.1, self.ldc)
>>>>>>> f1cb5306


if __name__ == '__main__':
    unittest.main()<|MERGE_RESOLUTION|>--- conflicted
+++ resolved
@@ -15,7 +15,7 @@
 #  along with this program.  If not, see <https://www.gnu.org/licenses/>.
 
 import unittest
-from numpy import array, isnan
+from numpy import array
 from numpy.testing import assert_almost_equal, assert_raises
 
 from pytransit.models.numba.qpower2_nb import qpower2_z_s
@@ -53,12 +53,8 @@
         # -------------------------------------
         assert_almost_equal(qpower2_z_s(-0.0, 1.0, self.ldc), 1.0)
         assert_almost_equal(qpower2_z_s( 0.0, 1.0, self.ldc), 0.0)
-<<<<<<< HEAD
-        assert isnan(qpower2_z_s( 0.0, 1.1, self.ldc))
-=======
         #with assert_raises(ValueError):
         #    qpower2_z_s( 0.0, 1.1, self.ldc)
->>>>>>> f1cb5306
 
 
 if __name__ == '__main__':
